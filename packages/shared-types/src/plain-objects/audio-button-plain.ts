/**
 * Plain object types for AudioButton entity
 *
 * These types are used for Server/Client Component boundary in Next.js
 */

import type { FirestoreServerAudioButtonData } from "../types/firestore/audio-button";

/**
 * Computed properties for audio button business logic
 *
 * This interface can be extended in the future to add more computed properties
 * without breaking existing implementations.
 */
export interface AudioButtonComputedProperties {
	isPopular: boolean;
	engagementRate: number;
	engagementRatePercentage: number;
	popularityScore: number;
	searchableText: string;
	durationText: string;
	relativeTimeText: string;
	// Future computed properties can be added here as optional fields
	// For example:
	// trendingScore?: number;
	// viralityIndex?: number;
}

/**
 * Plain object representation of AudioButton entity for Next.js serialization
 */
export interface AudioButtonPlainObject
<<<<<<< HEAD
	extends Omit<FirestoreServerAudioButtonData, "createdAt" | "updatedAt" | "id"> {
	// ID is always required in plain objects
=======
	extends Omit<FirestoreServerAudioButtonData, "id" | "createdAt" | "updatedAt"> {
	// Make id required
>>>>>>> fefc829c
	id: string;
	// Override timestamp fields with string type
	createdAt: string;
	updatedAt: string;
	// Computed properties from business logic
	_computed: AudioButtonComputedProperties;
}

/**
 * Frontend audio button data type - Plain object for Server/Client Component boundary
 * @deprecated Use AudioButtonPlainObject instead
 */
export type FrontendAudioButton = AudioButtonPlainObject;

/**
 * Helper function to convert from legacy FrontendAudioButtonData to AudioButtonPlainObject
 * This is a temporary helper for migration purposes
 */
export function fromFrontendAudioButtonData(
	data: import("../entities/audio-button").FrontendAudioButtonData,
): AudioButtonPlainObject {
	return {
		...data,
		_computed: {
			isPopular: false,
			engagementRate: 0,
			engagementRatePercentage: 0,
			popularityScore: 0,
			searchableText: "",
			durationText: data.durationText || "0:00",
			relativeTimeText: data.relativeTimeText || "たった今",
		},
	};
}<|MERGE_RESOLUTION|>--- conflicted
+++ resolved
@@ -30,13 +30,8 @@
  * Plain object representation of AudioButton entity for Next.js serialization
  */
 export interface AudioButtonPlainObject
-<<<<<<< HEAD
-	extends Omit<FirestoreServerAudioButtonData, "createdAt" | "updatedAt" | "id"> {
+	extends Omit<FirestoreServerAudioButtonData, "id" | "createdAt" | "updatedAt"> {
 	// ID is always required in plain objects
-=======
-	extends Omit<FirestoreServerAudioButtonData, "id" | "createdAt" | "updatedAt"> {
-	// Make id required
->>>>>>> fefc829c
 	id: string;
 	// Override timestamp fields with string type
 	createdAt: string;
@@ -49,25 +44,4 @@
  * Frontend audio button data type - Plain object for Server/Client Component boundary
  * @deprecated Use AudioButtonPlainObject instead
  */
-export type FrontendAudioButton = AudioButtonPlainObject;
-
-/**
- * Helper function to convert from legacy FrontendAudioButtonData to AudioButtonPlainObject
- * This is a temporary helper for migration purposes
- */
-export function fromFrontendAudioButtonData(
-	data: import("../entities/audio-button").FrontendAudioButtonData,
-): AudioButtonPlainObject {
-	return {
-		...data,
-		_computed: {
-			isPopular: false,
-			engagementRate: 0,
-			engagementRatePercentage: 0,
-			popularityScore: 0,
-			searchableText: "",
-			durationText: data.durationText || "0:00",
-			relativeTimeText: data.relativeTimeText || "たった今",
-		},
-	};
-}+export type FrontendAudioButton = AudioButtonPlainObject;