{
  "name": "@suzumina.click/ui",
  "version": "0.1.1",
  "description": "UI components for the suzumina.click project",
  "type": "module",
  "private": true,
  "scripts": {
    "lint": "biome lint .",
    "clean": "rimraf dist build .turbo node_modules"
  },
  "dependencies": {
    "@radix-ui/react-slot": "^1.1.2",
    "class-variance-authority": "^0.7.1",
    "clsx": "^2.1.1",
    "lucide-react": "^0.475.0",
    "next-themes": "^0.4.4",
    "react": "^19.0.0",
    "react-dom": "^19.0.0",
<<<<<<< HEAD
    "tailwind-merge": "^3.0.1",
    "tw-animate-css": "^1.2.5",
=======
    "tailwind-merge": "^3.2.0",
    "tw-animate-css": "^1.2.4",
>>>>>>> 290d0f48
    "zod": "^3.24.2"
  },
  "devDependencies": {
    "@suzumina.click/tailwind-config": "workspace:*",
    "@turbo/gen": "^2.4.2",
    "@types/node": "^20",
    "@types/react": "^19",
    "@types/react-dom": "^19",
    "@suzumina.click/typescript-config": "workspace:*",
    "typescript": "^5.7.3"
  },
  "exports": {
    "./globals.css": "./src/styles/globals.css",
    "./postcss.config": "./postcss.config.mjs",
    "./lib/*": "./src/lib/*.ts",
    "./components/*": "./src/components/*.tsx",
    "./hooks/*": "./src/hooks/*.ts"
  }
}<|MERGE_RESOLUTION|>--- conflicted
+++ resolved
@@ -16,13 +16,8 @@
     "next-themes": "^0.4.4",
     "react": "^19.0.0",
     "react-dom": "^19.0.0",
-<<<<<<< HEAD
-    "tailwind-merge": "^3.0.1",
+    "tailwind-merge": "^3.2.0",
     "tw-animate-css": "^1.2.5",
-=======
-    "tailwind-merge": "^3.2.0",
-    "tw-animate-css": "^1.2.4",
->>>>>>> 290d0f48
     "zod": "^3.24.2"
   },
   "devDependencies": {
