--- conflicted
+++ resolved
@@ -19,47 +19,11 @@
 	/**
 	 * 作品のメインカテゴリを判定
 	 *
-<<<<<<< HEAD
 	 * @deprecated Work.determineMainCategory() を直接使用することを推奨
 	 */
 	static determineMainCategory(work: WorkDocument): string {
 		const workEntity = Work.fromFirestoreData(work);
 		return workEntity?.determineMainCategory() || "other";
-=======
-	 * NOTE: workFormatベースの判定のみ残されています。
-	 * categoryベースの判定はWorkエンティティのメソッドを使用してください。
-	 *
-	 * TODO: 将来的にWork.toPlainObject()._computed.displayCategoryを使用する実装に移行予定
-	 * 移行時は以下のようなコードになります：
-	 * ```typescript
-	 * const workEntity = Work.fromFirestoreData(work);
-	 * return workEntity?.toPlainObject()._computed.displayCategory || 'other';
-	 * ```
-	 */
-	static determineMainCategory(work: OptimizedFirestoreDLsiteWorkData): string {
-		// workFormat から主要カテゴリを判定
-		const format = work.workFormat?.toLowerCase() || "";
-
-		if (format.includes("voice") || format.includes("音声") || format.includes("ボイス")) {
-			return "voice";
-		}
-		if (format.includes("game") || format.includes("ゲーム")) {
-			return "game";
-		}
-		if (format.includes("comic") || format.includes("manga") || format.includes("漫画")) {
-			return "comic";
-		}
-		if (format.includes("cg") || format.includes("illust") || format.includes("イラスト")) {
-			return "illustration";
-		}
-		if (format.includes("novel") || format.includes("小説")) {
-			return "novel";
-		}
-		if (format.includes("video") || format.includes("動画")) {
-			return "video";
-		}
-
-		return "other";
 	}
 
 	/**
@@ -67,62 +31,19 @@
 	 *
 	 * @deprecated Work.isAdultContent() を使用してください
 	 */
-	static isAdultContent(work: OptimizedFirestoreDLsiteWorkData): boolean {
+	static isAdultContent(work: WorkDocument): boolean {
 		// ageRating から判定
 		const ageRating = work.ageRating || "";
 		return ageRating === "R18" || ageRating.includes("18") || ageRating === "Adult";
->>>>>>> 2e35d731
 	}
 
 	/**
 	 * 作品の人気度を計算（1-100のスコア）
 	 *
-<<<<<<< HEAD
 	 * @deprecated Work.calculatePopularityScore() を直接使用することを推奨
 	 */
 	static calculatePopularityScore(work: WorkDocument): number {
 		const workEntity = Work.fromFirestoreData(work);
 		return workEntity?.calculatePopularityScore() || 0;
-=======
-	 * NOTE: 新作ボーナスの計算はWork.isNewRelease()を併用することを推奨
-	 *
-	 * TODO: 将来的にWorkエンティティベースの実装に移行予定
-	 * 移行時は以下のようなコードになります：
-	 * ```typescript
-	 * const workEntity = Work.fromFirestoreData(work);
-	 * if (!workEntity) return 0;
-	 *
-	 * // workEntity.rating, workEntity.isNewRelease()等を使用
-	 * ```
-	 */
-	static calculatePopularityScore(work: OptimizedFirestoreDLsiteWorkData): number {
-		let score = 0;
-
-		// レビュー評価による加点（最大40点）
-		if (work.rating?.stars) {
-			score += (work.rating.stars / 50) * 40;
-		}
-
-		// レビュー数による加点（最大30点）
-		const reviewCount = work.rating?.count || 0;
-		if (reviewCount > 0) {
-			// 対数スケールで計算（1000件で満点）
-			score += Math.min(30, (Math.log10(reviewCount + 1) / 3) * 30);
-		}
-
-		// ウィッシュリスト数による加点は廃止（DLsite API提供終了のため）
-		// 代わりに評価とレビュー数の重みを調整
-
-		// 新作ボーナス（最大10点）
-		if (work.releaseDateISO) {
-			const releaseDate = new Date(work.releaseDateISO);
-			const daysSinceRelease = (Date.now() - releaseDate.getTime()) / (1000 * 60 * 60 * 24);
-			if (daysSinceRelease < 30) {
-				score += 10 * (1 - daysSinceRelease / 30);
-			}
-		}
-
-		return Math.round(Math.min(100, score));
->>>>>>> 2e35d731
 	}
 }