--- conflicted
+++ resolved
@@ -355,35 +355,11 @@
 				updatedAt: data.updatedAt || Timestamp.now(),
 			};
 
-<<<<<<< HEAD
-			// Try to create entity to validate data
-			AudioButton.fromFirestoreData({
-				id: audioButtonData.id,
-				title: audioButtonData.title,
-				description: audioButtonData.description,
-				tags: audioButtonData.tags,
-				sourceVideoId: audioButtonData.sourceVideoId,
-				sourceVideoTitle: audioButtonData.sourceVideoTitle,
-				sourceVideoThumbnailUrl: undefined,
-				startTime: audioButtonData.startTime,
-				endTime: audioButtonData.endTime,
-				createdBy: audioButtonData.createdBy,
-				createdByName: audioButtonData.createdByName,
-				isPublic: audioButtonData.isPublic,
-				playCount: audioButtonData.playCount,
-				likeCount: audioButtonData.likeCount,
-				dislikeCount: audioButtonData.dislikeCount,
-				favoriteCount: audioButtonData.favoriteCount,
-				createdAt: new Date(audioButtonData.createdAt),
-				updatedAt: new Date(audioButtonData.updatedAt),
-			});
-=======
 			// Try to create V2 entity to validate data
 			const audioButton = AudioButton.fromFirestoreData(audioButtonData);
 			if (!audioButton) {
 				throw new Error("Failed to create AudioButton from data");
 			}
->>>>>>> fefc829c
 
 			// Prepare migration data
 			const migrationData = {
