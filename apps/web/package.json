--- conflicted
+++ resolved
@@ -17,13 +17,8 @@
     "@google-cloud/secret-manager": "^6",
     "next": "15.2.4",
     "next-auth": "^5.0.0-beta.25",
-<<<<<<< HEAD
-    "react": "^19.0.0",
+    "react": "^19.1.0",
     "react-dom": "^19.1.0"
-=======
-    "react": "^19.1.0",
-    "react-dom": "^19.0.0"
->>>>>>> 790aedf2
   },
   "devDependencies": {
     "@happy-dom/global-registrator": "^17.4.4",
