--- conflicted
+++ resolved
@@ -7,11 +7,7 @@
 
 "use server";
 
-<<<<<<< HEAD
-import { AudioButton, type FirestoreAudioButtonData } from "@suzumina.click/shared-types";
-=======
 import { AudioButton, type FirestoreServerAudioButtonData } from "@suzumina.click/shared-types";
->>>>>>> fefc829c
 import { auth } from "@/auth";
 import { getFirestore } from "@/lib/firestore";
 
@@ -56,15 +52,6 @@
 		const data = doc.data() as FirestoreServerAudioButtonData;
 
 		// AudioButtonエンティティに変換
-<<<<<<< HEAD
-		const audioButton = AudioButton.fromFirestoreData(data);
-
-		if (!audioButton) {
-			return {
-				success: false,
-				error: "音声ボタンデータの変換に失敗しました",
-			};
-=======
 		const audioButton = AudioButton.fromFirestoreData({
 			...data,
 			id: doc.id,
@@ -72,7 +59,6 @@
 
 		if (!audioButton) {
 			return { success: false, error: "音声ボタンデータの変換に失敗しました" };
->>>>>>> fefc829c
 		}
 
 		return {
@@ -120,16 +106,11 @@
 			const doc = await firestore.collection("audioButtons").doc(id).get();
 			if (!doc.exists) return null;
 
-<<<<<<< HEAD
-			const data = doc.data() as FirestoreAudioButtonData;
-			return AudioButton.fromFirestoreData(data);
-=======
 			const data = doc.data() as FirestoreServerAudioButtonData;
 			return AudioButton.fromFirestoreData({
 				...data,
 				id: doc.id,
 			});
->>>>>>> fefc829c
 		});
 
 		const results = await Promise.all(audioButtonsPromises);
@@ -173,16 +154,11 @@
 
 		// biome-ignore lint/suspicious/noExplicitAny: Firestore QueryDocumentSnapshot type
 		snapshot.forEach((doc: any) => {
-<<<<<<< HEAD
-			const data = doc.data() as FirestoreAudioButtonData;
-			const audioButton = AudioButton.fromFirestoreData(data);
-=======
 			const data = doc.data() as FirestoreServerAudioButtonData;
 			const audioButton = AudioButton.fromFirestoreData({
 				...data,
 				id: doc.id,
 			});
->>>>>>> fefc829c
 			if (audioButton) {
 				audioButtons.push(audioButton);
 			}
