--- conflicted
+++ resolved
@@ -68,17 +68,17 @@
 		...overrides,
 	};
 
-<<<<<<< HEAD
-	return AudioButton.fromFirestoreData(defaultData as any);
-=======
 	const firestoreData: FirestoreServerAudioButtonData = {
 		...defaultData,
+		sourceVideoThumbnailUrl: "",
+		createdAt: new Date(defaultData.createdAt),
+		updatedAt: new Date(defaultData.updatedAt),
 	};
-	return (
-		AudioButton.fromFirestoreData(firestoreData) ||
-		AudioButton.fromFirestoreData({ ...firestoreData, id: "default-id" })!
-	);
->>>>>>> fefc829c
+	const audioButton = AudioButton.fromFirestoreData(firestoreData);
+	if (!audioButton) {
+		throw new Error("Failed to create mock AudioButton");
+	}
+	return audioButton;
 }
 
 describe("AudioButtonList", () => {
